#!/usr/bin/env bash

set -euo pipefail

RED='\033[0;31m'
ORANGE='\033[0;33m'
NC='\033[0m'
# Insert your AUR package manager and equivalent commands here if any.
# The script will try to use either yay or paru if not specified.
PKGMAN=()
MAKEPKG=(makepkg -si --noconfirm --needed)
# Script flags, best to leave them unless you want to 'hardcode' behaviours.
FLAG_YUY2_WA=false
FLAG_S2DISK_HACK=false
FLAG_EXPLICIT_WAYLAND=false
FLAG_REBOOT_AFTER_INSTALL=false
FLAG_QUIET_MODE=false

SUPPORTED_KERNELS=(linux linux-lts linux-zen linux-hardened)
# All packages installed, in order.
PKGS=(base-devel
      intel-ipu6-dkms-git
      intel-ipu6ep-camera-bin
      intel-ipu6ep-camera-hal-git
      v4l2loopback-dkms-git
      v4l2-relayd
      icamerasrc-git # Will build from repos, old fix PKGBUILD is renamed to icamerasrc-git.old
      gst-plugin-pipewire
      gst-plugins-good
)

error() {
  printf "${RED}%s${NC} %s\n" "ERROR:" "${1}"
  exit 1
}

warn() {
  printf "${ORANGE}%s${NC} %s\n" "WARNING:" "${1}"
}

# Configure package manager here if necessary:
if [[ "${#PKGMAN[@]}" -eq 0 ]]; then
  if [[ -x "$(command -v yay)" ]]; then
    PKGMAN=(yay -S --noconfirm --needed)
  elif [[ -x "$(command -v paru)" ]]; then
    PKGMAN=(paru -S --noconfirm --needed)
  else
    error "Couldn't find a package manager, please install either yay or paru, or set it manually in the script."
  fi
fi

# Builds the package if a directory with a PKGBUILD is found, or installs it from the AUR/repos if not.
build_and_install() {
  local pkg="${1}"
  if [ -f "${pkg}/PKGBUILD" ]; then
    echo "# Build and install package: ${1}"
    pushd "${pkg}" || error "Somehow unable to go to directory: ${pkg}"
    "${MAKEPKG[@]}" "${pkg}" || error "Failed to build/install: ${pkg}"
    popd || error "Unable to go back to working directory."
    echo "=> SUCCESS"
  else
    echo "# Install package from the AUR/repos: ${pkg}"
    if "${PKGMAN[@]}" "${pkg}"; then
      echo "=> SUCCESS"
    else
      if pacman -Qq "${pkg}"; then
        warn "Package failed to install, but is already installed. Trying to continue."
      else
        error "Couldn't find/unable to install: ${pkg}"
      fi
    fi
  fi
}

# ------------------------------------------------------------------------------
# Handles options
while getopts ":aswrqh" opt; do
  case $opt in
    a)
      echo "Workaround for other applications will be installed."
      FLAG_YUY2_WA=true
      ;;
    s)
      echo "Hibernation workaround will be installed."
      FLAG_S2DISK_HACK=true
      ;;
    w)
      echo "Installing GST plugins for Wayland."
      FLAG_EXPLICIT_WAYLAND=true
      ;;
    r)
      echo "System will reboot after installation."
      FLAG_REBOOT_AFTER_INSTALL=true
      ;;
    q)
      echo "Quiet mode enabled. No installation messages will be printed."
      FLAG_QUIET_MODE=true
      ;;
    h)
      echo "Usage: ${0} [options]"
      echo "Options:"
      echo "  -a          Install workaround for other applications."
      echo "  -s          Install workaround for hibernation."
      echo "  -w          Install GST plugins (bad) for Wayland. Only needed to specify if installing from the TTY."
      echo "              Normally, the script will check \$XDG_SESSION_TYPE to determine if Wayland is used."
      echo "              Right now, you are on '${XDG_SESSION_TYPE}'. If this is empty and you are going to use a Wayland DE, use this option."
      echo "  -r          Reboot after installation. Not recommended unless success is guaranteed."
      echo "  -q          Quiet mode by not printing builds and installs. Also not recommended. (Currently not working.)"
      echo "  -h          Show this help message."
      exit 0
      ;;
    \?)
      echo "Invalid option -$OPTARG" >&2
      echo "Try '${0} -h' for usage." >&2
      exit 1
      ;;
  esac
done

# Need to have the correct headers installed before proceding with DKMS
kernel_exists=false
for kernel in "${SUPPORTED_KERNELS[@]}"; do
  if pacman -Qq "${kernel}" 1>/dev/null 2>&1; then
    echo "# Install headers for: ${kernel}"
    build_and_install "${kernel}-headers"
    kernel_exists=true
  fi
done
$kernel_exists || error "No supported kernel found. Please install one of the following: ${SUPPORTED_KERNELS[*]}"

# Check if Wayland is used
if $FLAG_EXPLICIT_WAYLAND || [ "${XDG_SESSION_TYPE}" = "wayland" ]; then
  echo "# Wayland detected or explicitly requested. Installing 'gst-plugins-bad'."
  PKGS+=(gst-plugins-bad)
fi

# Install all packages in order
for pkg in "${PKGS[@]}"; do
  build_and_install "${pkg}"
done

# Copy workarounds if requested
$FLAG_S2DISK_HACK && sudo install -m 744 workarounds/i2c_ljca-s2disk.sh /usr/lib/systemd/system-sleep/i2c_ljca-s2disk.sh
if $FLAG_YUY2_WA; then
  sudo mkdir -p /etc/systemd/system/v4l2-relayd.service.d
  sudo cp -f workarounds/override.conf /etc/systemd/system/v4l2-relayd.service.d/override.conf
fi

echo "# Enable: v4l2-relayd.service"
if sudo systemctl enable v4l2-relayd.service; then
  echo "=> SUCCESS"
else
  error "Failed to enable: v4l2-relayd.service"
fi
echo "# Start: v4l2-relayd.service"
if sudo systemctl start v4l2-relayd.service; then
  echo "=> SUCCESS"
else
  error "Failed to start: v4l2-relayd.service"
fi

<<<<<<< HEAD
echo -e "\n\nAll done.\nRemember to reboot upon succesful installation!"
read -p "Reboot now? [y/N] " ans
if [ "$ans" = "Y" ] || [ "$ans" = "y" ]; then
  systemctl reboot
=======
if ! $FLAG_REBOOT_AFTER_INSTALL; then
  echo -e "\n\nAll done.\nRemember to reboot upon succesful installation!"
  read -r -p "Reboot now\? [y/N] " ans
  if [ "$ans" = "Y" ] || [ "$ans" = "y" ]; then
    FLAG_REBOOT_AFTER_INSTALL=true
  fi
fi

if $FLAG_REBOOT_AFTER_INSTALL; then
  echo "# Rebooting in 5 seconds..."
  sleep 5
  reboot
else
  echo "# Don't forget to reboot!"
  exit 0
>>>>>>> 47ed5f55
fi<|MERGE_RESOLUTION|>--- conflicted
+++ resolved
@@ -159,15 +159,9 @@
   error "Failed to start: v4l2-relayd.service"
 fi
 
-<<<<<<< HEAD
-echo -e "\n\nAll done.\nRemember to reboot upon succesful installation!"
-read -p "Reboot now? [y/N] " ans
-if [ "$ans" = "Y" ] || [ "$ans" = "y" ]; then
-  systemctl reboot
-=======
 if ! $FLAG_REBOOT_AFTER_INSTALL; then
   echo -e "\n\nAll done.\nRemember to reboot upon succesful installation!"
-  read -r -p "Reboot now\? [y/N] " ans
+  read -r -p "Reboot now? [y/N] " ans
   if [ "$ans" = "Y" ] || [ "$ans" = "y" ]; then
     FLAG_REBOOT_AFTER_INSTALL=true
   fi
@@ -180,5 +174,4 @@
 else
   echo "# Don't forget to reboot!"
   exit 0
->>>>>>> 47ed5f55
 fi